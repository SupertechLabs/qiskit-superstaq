--- conflicted
+++ resolved
@@ -9,18 +9,12 @@
 import qiskit_superstaq as qss
 
 
-<<<<<<< HEAD
-@patch("requests.get")
-def test_provider(mock_get: MagicMock) -> None:
-    ss_provider = qss.superstaq_provider.SuperstaQProvider(access_token="MY_TOKEN")
-=======
 @patch.dict(os.environ, {"SUPERSTAQ_API_KEY": ""})
 def test_provider() -> None:
     ss_provider = qss.superstaq_provider.SuperstaQProvider(api_key="MY_TOKEN")
 
     with pytest.raises(EnvironmentError, match="api_key was not "):
         qss.superstaq_provider.SuperstaQProvider()
->>>>>>> 0d98236e
 
     assert str(ss_provider.get_backend("ibmq_qasm_simulator")) == str(
         qss.superstaq_backend.SuperstaQBackend(
