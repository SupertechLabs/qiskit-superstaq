import os
import textwrap
from unittest import mock
from unittest.mock import MagicMock, patch

import applications_superstaq
import pytest
import qiskit

import qiskit_superstaq as qss


@patch.dict(os.environ, {"SUPERSTAQ_API_KEY": ""})
def test_provider() -> None:
    ss_provider = qss.superstaq_provider.SuperstaQProvider(api_key="MY_TOKEN")

    with pytest.raises(EnvironmentError, match="api_key was not "):
        qss.superstaq_provider.SuperstaQProvider()

    assert str(ss_provider.get_backend("ibmq_qasm_simulator")) == str(
        qss.superstaq_backend.SuperstaQBackend(
            provider=ss_provider,
            remote_host=qss.API_URL,
            backend="ibmq_qasm_simulator",
        )
    )

    assert str(ss_provider) == "<SuperstaQProvider(name=superstaq_provider)>"

    assert repr(ss_provider) == "<SuperstaQProvider(name=superstaq_provider, api_key=MY_TOKEN)>"

    backends = {
        "superstaq_backends": {
            "compile-and-run": [
                "ibmq_qasm_simulator",
                "ibmq_armonk_qpu",
                "ibmq_santiago_qpu",
                "ibmq_bogota_qpu",
                "ibmq_lima_qpu",
                "ibmq_belem_qpu",
                "ibmq_quito_qpu",
                "ibmq_statevector_simulator",
                "ibmq_mps_simulator",
                "ibmq_extended-stabilizer_simulator",
                "ibmq_stabilizer_simulator",
                "ibmq_manila_qpu",
                "d-wave_advantage-system1.1_qpu",
                "aws_dm1_simulator",
                "aws_tn1_simulator",
                "ionq_ion_qpu",
                "d-wave_dw-2000q-6_qpu",
                "d-wave_advantage-system4.1_qpu",
                "aws_sv1_simulator",
                "rigetti_aspen-9_qpu",
            ],
            "compile-only": ["aqt_keysight_qpu", "sandia_qscout_qpu"],
        }
    }
    backend_names = backends["superstaq_backends"]["compile-and-run"]

    expected_backends = []
    for name in backend_names:
        expected_backends.append(
            qss.superstaq_backend.SuperstaQBackend(
                provider=ss_provider, remote_host=qss.API_URL, backend=name
            )
        )

    mock_client = MagicMock()
    mock_client.get_backends.return_value = backends
    ss_provider._client = mock_client
    assert ss_provider.backends() == expected_backends


@patch.dict(os.environ, {"SUPERSTAQ_API_KEY": ""})
def test_get_balance() -> None:
    ss_provider = qss.superstaq_provider.SuperstaQProvider(api_key="MY_TOKEN")
    mock_client = MagicMock()
    mock_client.get_balance.return_value = {"balance": 12345.6789}
    ss_provider._client = mock_client

    assert ss_provider.get_balance() == "$12,345.68"
    assert ss_provider.get_balance(pretty_output=False) == 12345.6789


@patch("requests.post")
def test_aqt_compile(mock_post: MagicMock) -> None:
    provider = qss.superstaq_provider.SuperstaQProvider(api_key="MY_TOKEN")

    qc = qiskit.QuantumCircuit(8)
    qc.cz(4, 5)

    mock_post.return_value.json = lambda: {
        "qiskit_circuits": qss.serialization.serialize_circuits(qc),
        "state_jp": applications_superstaq.converters.serialize({}),
        "pulse_lists_jp": applications_superstaq.converters.serialize([[[]]]),
    }
    out = provider.aqt_compile(qc)
    assert out.circuit == qc
    assert not hasattr(out, "circuits") and not hasattr(out, "pulse_lists")

    out = provider.aqt_compile([qc])
    assert out.circuits == [qc]
    assert not hasattr(out, "circuit") and not hasattr(out, "pulse_list")

    mock_post.return_value.json = lambda: {
        "qiskit_circuits": qss.serialization.serialize_circuits([qc, qc]),
        "state_jp": applications_superstaq.converters.serialize({}),
        "pulse_lists_jp": applications_superstaq.converters.serialize([[[]], [[]]]),
    }
    out = provider.aqt_compile([qc, qc])
    assert out.circuits == [qc, qc]
    assert not hasattr(out, "circuit") and not hasattr(out, "pulse_list")


@patch(
    "applications_superstaq.superstaq_client._SuperstaQClient.ibmq_compile",
    return_value={"pulses": applications_superstaq.converters.serialize([mock.DEFAULT])},
)
def test_service_ibmq_compile(mock_ibmq_compile: MagicMock) -> None:
    provider = qss.superstaq_provider.SuperstaQProvider(api_key="MY_TOKEN")
    assert provider.ibmq_compile(qiskit.QuantumCircuit()) == mock.DEFAULT
    assert provider.ibmq_compile([qiskit.QuantumCircuit()]) == [mock.DEFAULT]


@patch("requests.post")
def test_qscout_compile(mock_post: MagicMock) -> None:
    provider = qss.superstaq_provider.SuperstaQProvider(api_key="MY_TOKEN")

    qc = qiskit.QuantumCircuit(1)
    qc.h(0)

    jaqal_program = textwrap.dedent(
        """\
        register allqubits[1]

        prepare_all
        R allqubits[0] -1.5707963267948966 1.5707963267948966
        Rz allqubits[0] -3.141592653589793
        measure_all
        """
    )

    mock_post.return_value.json = lambda: {
        "qiskit_circuits": qss.serialization.serialize_circuits(qc),
        "jaqal_programs": [jaqal_program],
    }
    out = provider.qscout_compile(qc)
    assert out.circuit == qc

    out = provider.qscout_compile([qc])
    assert out.circuits == [qc]

    mock_post.return_value.json = lambda: {
        "qiskit_circuits": qss.serialization.serialize_circuits([qc, qc]),
        "jaqal_programs": [jaqal_program, jaqal_program],
    }
    out = provider.qscout_compile([qc, qc])
    assert out.circuits == [qc, qc]


<<<<<<< HEAD
@patch("requests.post")
def test_cq_compile(mock_post: MagicMock) -> None:
    provider = qss.superstaq_provider.SuperstaQProvider(api_key="MY_TOKEN")

    qc = qiskit.QuantumCircuit(1)
    qc.h(0)

    mock_post.return_value.json = lambda: {
        "qiskit_circuits": qss.serialization.serialize_circuits(qc)
    }
    out = provider.cq_compile(qc)
    assert out.circuit == qc

    out = provider.cq_compile([qc])
    assert out.circuits == [qc]

    mock_post.return_value.json = lambda: {
        "qiskit_circuits": qss.serialization.serialize_circuits([qc, qc])
    }
    out = provider.cq_compile([qc, qc])
    assert out.circuits == [qc, qc]
=======
@patch(
    "applications_superstaq.superstaq_client._SuperstaQClient.neutral_atom_compile",
    return_value={"pulses": applications_superstaq.converters.serialize([mock.DEFAULT])},
)
def test_neutral_atom_compile(mock_ibmq_compile: MagicMock) -> None:
    provider = qss.superstaq_provider.SuperstaQProvider(api_key="MY_TOKEN")
    assert provider.neutral_atom_compile(qiskit.QuantumCircuit()) == mock.DEFAULT
    assert provider.neutral_atom_compile([qiskit.QuantumCircuit()]) == [mock.DEFAULT]

    with mock.patch.dict("sys.modules", {"unittest": None}), pytest.raises(
        applications_superstaq.SuperstaQModuleNotFoundException,
        match="'neutral_atom_compile' requires module 'unittest'",
    ):
        _ = provider.neutral_atom_compile(qiskit.QuantumCircuit())
>>>>>>> 35571ff9
<|MERGE_RESOLUTION|>--- conflicted
+++ resolved
@@ -158,8 +158,6 @@
     out = provider.qscout_compile([qc, qc])
     assert out.circuits == [qc, qc]
 
-
-<<<<<<< HEAD
 @patch("requests.post")
 def test_cq_compile(mock_post: MagicMock) -> None:
     provider = qss.superstaq_provider.SuperstaQProvider(api_key="MY_TOKEN")
@@ -181,7 +179,7 @@
     }
     out = provider.cq_compile([qc, qc])
     assert out.circuits == [qc, qc]
-=======
+    
 @patch(
     "applications_superstaq.superstaq_client._SuperstaQClient.neutral_atom_compile",
     return_value={"pulses": applications_superstaq.converters.serialize([mock.DEFAULT])},
@@ -195,5 +193,4 @@
         applications_superstaq.SuperstaQModuleNotFoundException,
         match="'neutral_atom_compile' requires module 'unittest'",
     ):
-        _ = provider.neutral_atom_compile(qiskit.QuantumCircuit())
->>>>>>> 35571ff9
+        _ = provider.neutral_atom_compile(qiskit.QuantumCircuit())