import functools
from typing import Callable, Dict, Optional, Tuple, Union

import numpy as np
import qiskit


class AceCR(qiskit.circuit.Gate):
    """Active Cancellation Echoed Cross Resonance gate, supporting polarity switches and sandwiches.

    The typical AceCR in literature is a positive half-CR, then X on "Z side", then negative
    half-CR ("Z side" and "X side" refer to the two sides of the underlying ZX interactions).
    Args:
        polarity: Should be either "+-" or "-+". Specifies if positive or negative half-CR is first
        sandwich_rx_rads: Angle of rotation for an rx gate applied to the "X side" simultaneously
            with the X gate on the "Z side".
        label: An optional label for the constructed Gate
    """

    def __init__(self, polarity: str, sandwich_rx_rads: float = 0, label: str = None) -> None:
        if polarity not in ("+-", "-+"):
            raise ValueError("Polarity must be either '+-' or '-+'")

        name = "acecr_" + polarity.replace("+", "p").replace("-", "m")

        if sandwich_rx_rads:
            super().__init__(name + "_rx", 2, [sandwich_rx_rads], label=label)
        else:
            super().__init__(name, 2, [], label=label)

        self.polarity = polarity
        self.sandwich_rx_rads = sandwich_rx_rads

    def inverse(self) -> "AceCR":
        return AceCR(self.polarity, sandwich_rx_rads=-self.sandwich_rx_rads, label=self.label)

    def _define(self) -> None:
        qc = qiskit.QuantumCircuit(2, name=self.name)
        first_sign = +1 if self.polarity == "+-" else -1
        qc.rzx(first_sign * np.pi / 4, 0, 1)
        qc.x(0)
        if self.sandwich_rx_rads:
            qc.rx(self.sandwich_rx_rads, 1)
        qc.rzx(-first_sign * np.pi / 4, 0, 1)
        self.definition = qc

    def __array__(self, dtype: Optional[type] = None) -> np.ndarray:
        cval = 1 / np.sqrt(2)
        if self.polarity == "+-":
            sval = 1j * cval
        else:
            sval = -1j * cval

        mat = np.array(
            [
                [0, cval, 0, sval],
                [cval, 0, -sval, 0],
                [0, sval, 0, cval],
                [-sval, 0, cval, 0],
            ],
            dtype=dtype,
        )

        # sandwiched rx gate commutes and can just be multiplied with non-sandwiched part:
        return mat @ np.kron(
            np.asarray(qiskit.circuit.library.RXGate(self.sandwich_rx_rads), dtype=dtype),
            np.eye(2, dtype=dtype),
        )

    def __repr__(self) -> str:
        args = f"'{self.polarity}'"
        if self.sandwich_rx_rads:
            args += f", sandwich_rx_rads={self.sandwich_rx_rads}"
        if self.label:
            args += f", label='{self.label}'"
        return f"qss.AceCR({args})"

    def __str__(self) -> str:
        if not self.sandwich_rx_rads:
            return f"AceCR{self.polarity}"
        arg = qiskit.circuit.tools.pi_check(self.sandwich_rx_rads, ndigits=8, output="qasm")
        return f"AceCR{self.polarity}|RXGate({arg})|"


class ZZSwapGate(qiskit.circuit.Gate):
    r"""The ZZ-SWAP gate, which performs the ZZ-interaction followed by a SWAP.

    ZZ-SWAPs are useful for applications like QAOA or Hamiltonian Simulation,
    particularly on linear- or low- connectivity devices. See https://arxiv.org/pdf/2004.14970.pdf
    for an application of ZZ-SWAP networks.

    The unitary for a ZZ-SWAP gate parametrized by ZZ-interaction angle :math:`\theta` is:

     .. math::

        \begin{bmatrix}
        1 & . & . & . \\
        . & . & e^{i \theta} & . \\
        . & e^{i \theta} & . & . \\
        . & . & . & 1 \\
        \end{bmatrix}

    where '.' means '0'.
    For :math:`\theta = 0`, the ZZ-SWAP gate is just an ordinary SWAP.
    """

    def __init__(self, theta: float, label: Optional[str] = None) -> None:
        """
        Args:
            theta: ZZ-interaction angle in radians
            label: an optional label for the constructed Gate
        """
        super().__init__("zzswap", 2, [theta], label=label)

    def inverse(self) -> "ZZSwapGate":
        return ZZSwapGate(-self.params[0])

    def _define(self) -> None:
        qc = qiskit.QuantumCircuit(2, name="zzswap")
        qc.cx(0, 1)
        qc.cx(1, 0)
        qc.p(self.params[0], 1)
        qc.cx(0, 1)
        self.definition = qc

    def __array__(self, dtype: Optional[type] = None) -> np.ndarray:
        return np.array(
            [
                [1, 0, 0, 0],
                [0, 0, np.exp(1j * self.params[0]), 0],
                [0, np.exp(1j * self.params[0]), 0, 0],
                [0, 0, 0, 1],
            ],
            dtype=dtype,
        )

    def __repr__(self) -> str:
        args = f"{self.params[0]}"
        if self.label:
            args += f", label='{self.label}'"
        return f"qss.ZZSwapGate({args})"

    def __str__(self) -> str:
        args = qiskit.circuit.tools.pi_check(self.params[0], ndigits=8, output="qasm")
        return f"ZZSwapGate({args})"


class ParallelGates(qiskit.circuit.Gate):
    """A single Gate combining a collection of concurrent Gate(s) acting on different qubits"""

    def __init__(self, *component_gates: qiskit.circuit.Gate, label: Optional[str] = None) -> None:
        """
        Args:
            component_gates: Gate(s) to be collected into single gate
            label: an optional label for the constructed Gate
        """
        self.component_gates: Tuple[qiskit.circuit.Gate, ...] = ()
        num_qubits = 0

        for gate in component_gates:
            num_qubits += gate.num_qubits

            if not isinstance(gate, qiskit.circuit.Gate):
                raise ValueError("Component gates must be instances of qiskit.circuit.Gate")
            elif isinstance(gate, ParallelGates):
                self.component_gates += gate.component_gates
            else:
                self.component_gates += (gate,)

        name = "parallel_" + "_".join(gate.name for gate in self.component_gates)
        super().__init__(name, num_qubits, [], label=label)

    def inverse(self) -> "ParallelGates":
        return ParallelGates(*[gate.inverse() for gate in self.component_gates])

    def _define(self) -> None:
        qc = qiskit.QuantumCircuit(self.num_qubits, name="parallel_gates")
        qubits = list(range(self.num_qubits))
        for gate in self.component_gates:
            num_qubits = gate.num_qubits
            qc.append(gate, qubits[:num_qubits])
            qubits = qubits[num_qubits:]
        self.definition = qc

    def __array__(self, dtype: Optional[type] = None) -> np.ndarray:
        mat = functools.reduce(np.kron, (gate.to_matrix() for gate in self.component_gates[::-1]))
        return np.asarray(mat, dtype=dtype)

    def __str__(self) -> str:
        args = ", ".join(gate.qasm() for gate in self.component_gates)
        return f"ParallelGates({args})"


class iXGate(qiskit.circuit.Gate):
    def __init__(self, label: Optional[str] = None) -> None:
        super().__init__("ix", 1, [], label=label)

    def _define(self) -> None:
        qc = qiskit.QuantumCircuit(1, name=self.name)
        qc.rx(-np.pi, 0)
        self.definition = qc

    def __array__(self, dtype: Optional[type] = None) -> np.ndarray:
        return np.array([[0, 1j], [1j, 0]])

    def inverse(self) -> "iXdgGate":
        return iXdgGate()

    def control(
        self,
        num_ctrl_qubits: int = 1,
        label: Optional[str] = None,
        ctrl_state: Optional[Union[str, int]] = None,
    ) -> qiskit.circuit.ControlledGate:
        if num_ctrl_qubits == 2:
            gate = iCCXGate(ctrl_state=ctrl_state)
            gate.base_gate.label = self.label
            return gate
        return super().control(num_ctrl_qubits, label, ctrl_state)

    def __repr__(self) -> str:
        return f"{self.__class__.__module__}.{str(self)}"

    def __str__(self) -> str:
        return f"iXGate(label={self.label})"


class iXdgGate(qiskit.circuit.Gate):
    def __init__(self, label: Optional[str] = None) -> None:
        super().__init__("ixdg", 1, [], label=label)

    def _define(self) -> None:
        qc = qiskit.QuantumCircuit(1, name=self.name)
        qc.rx(np.pi, 0)
        self.definition = qc

    def __array__(self, dtype: Optional[type] = None) -> np.ndarray:
        return np.array([[0, -1j], [-1j, 0]])

    def inverse(self) -> iXGate:
        return iXGate()

    def control(
        self,
        num_ctrl_qubits: int = 1,
        label: Optional[str] = None,
        ctrl_state: Optional[Union[str, int]] = None,
    ) -> qiskit.circuit.ControlledGate:
        if num_ctrl_qubits == 2:
            gate = iCCXdgGate(ctrl_state=ctrl_state)
            gate.base_gate.label = self.label
            return gate
        return super().control(num_ctrl_qubits, label, ctrl_state)

    def __repr__(self) -> str:
        return f"{self.__class__.__module__}.{str(self)}"

    def __str__(self) -> str:
        return f"iXdgGate(label={self.label})"


class iCCXGate(qiskit.circuit.ControlledGate):
    def __init__(
        self, label: Optional[str] = None, ctrl_state: Optional[Union[str, int]] = None
    ) -> None:
        super().__init__(
            "iccx", 3, [], label, num_ctrl_qubits=2, ctrl_state=ctrl_state, base_gate=iXGate()
        )

    def _define(self) -> None:
        qc = qiskit.QuantumCircuit(3, name=self.name)
        qc.ccx(0, 1, 2)
        qc.cp(np.pi / 2, 0, 1)
        self.definition = qc

    def __array__(self, dtype: Optional[type] = None) -> np.ndarray:
        mat = qiskit.circuit._utils._compute_control_matrix(
            self.base_gate.to_matrix(), self.num_ctrl_qubits, ctrl_state=self.ctrl_state
        )
        return np.asarray(mat, dtype=dtype)

    def __repr__(self) -> str:
<<<<<<< HEAD
        return f"{self.__class__.__module__}.{str(self)}"
=======
        return f"qss.ICCXGate(label={self.label}, ctrl_state={self.ctrl_state})"
>>>>>>> a89dc1f9

    def __str__(self) -> str:
        return f"iCCXGate(label={self.label}, ctrl_state={self.ctrl_state})"


class iCCXdgGate(qiskit.circuit.ControlledGate):
    def __init__(self, label: str = None, ctrl_state: Optional[Union[str, int]] = None) -> None:
        super().__init__(
            "iccxdg", 3, [], label, num_ctrl_qubits=2, ctrl_state=ctrl_state, base_gate=iXdgGate()
        )

    def _define(self) -> None:
        qc = qiskit.QuantumCircuit(3, name=self.name)
        qc.ccx(0, 1, 2).inverse()
        qc.cp(-np.pi / 2, 0, 1)
        self.definition = qc

    def __array__(self, dtype: Optional[type] = None) -> np.ndarray:
        mat = qiskit.circuit._utils._compute_control_matrix(
            self.base_gate.to_matrix(), self.num_ctrl_qubits, ctrl_state=self.ctrl_state
        )
        return np.asarray(mat, dtype=dtype)

    def __repr__(self) -> str:
<<<<<<< HEAD
        return f"{self.__class__.__module__}.{str(self)}"
=======
        return f"qss.ICCXdgGate(label={self.label}, ctrl_state={self.ctrl_state})"
>>>>>>> a89dc1f9

    def __str__(self) -> str:
        return f"iCCXdgGate(label={self.label}, ctrl_state={self.ctrl_state})"


class AQTiCCXGate(iCCXGate):
    def __init__(self, label: Optional[str] = None) -> None:
        super().__init__(label=label, ctrl_state="00")


AQTiToffoliGate = AQTiCCXGate


_custom_gate_resolvers: Dict[str, Callable[..., qiskit.circuit.Gate]] = {
    "acecr_pm": lambda: AceCR("+-"),
    "acecr_mp": lambda: AceCR("-+"),
    "acecr_pm_rx": lambda rads: AceCR("+-", rads),
    "acecr_mp_rx": lambda rads: AceCR("-+", rads),
    "zzswap": ZZSwapGate,
    "ix": iXGate,
    "ixdg": iXdgGate,
    "iccx": iCCXGate,
    "iccx_o0": AQTiCCXGate,
    "iccx_o1": lambda: iCCXGate(ctrl_state="01"),
    "iccx_o2": lambda: iCCXGate(ctrl_state="10"),
    "iccxdg": iCCXdgGate,
    "iccxdg_o0": lambda: iCCXdgGate(ctrl_state="00"),
    "iccxdg_o1": lambda: iCCXdgGate(ctrl_state="01"),
    "iccxdg_o2": lambda: iCCXdgGate(ctrl_state="10"),
}


def custom_resolver(gate: qiskit.circuit.Instruction) -> Optional[qiskit.circuit.Gate]:
    """Recover a custom gate type from a generic qiskit.circuit.Gate. Resolution is done using
    gate.definition.name rather than gate.name, as the former is set by all qiskit-superstaq
    custom gates and the latter may be modified by calls such as QuantumCircuit.qasm()
    """

    if gate.definition and gate.definition.name == "parallel_gates":
        component_gates = [custom_resolver(inst) or inst for inst, _, _ in gate.definition]
        return ParallelGates(*component_gates, label=gate.label)

    if gate.definition and gate.definition.name in _custom_gate_resolvers:
        new_gate = _custom_gate_resolvers[gate.definition.name](*gate.params)
    elif gate.name in _custom_gate_resolvers:
        new_gate = _custom_gate_resolvers[gate.name](*gate.params)
    else:
        return None

    new_gate.label = gate.label
    return new_gate<|MERGE_RESOLUTION|>--- conflicted
+++ resolved
@@ -219,7 +219,7 @@
         return super().control(num_ctrl_qubits, label, ctrl_state)
 
     def __repr__(self) -> str:
-        return f"{self.__class__.__module__}.{str(self)}"
+        return f"qss.custom_gates.{str(self)}"
 
     def __str__(self) -> str:
         return f"iXGate(label={self.label})"
@@ -253,7 +253,7 @@
         return super().control(num_ctrl_qubits, label, ctrl_state)
 
     def __repr__(self) -> str:
-        return f"{self.__class__.__module__}.{str(self)}"
+        return f"qss.custom_gates.{str(self)}"
 
     def __str__(self) -> str:
         return f"iXdgGate(label={self.label})"
@@ -280,11 +280,7 @@
         return np.asarray(mat, dtype=dtype)
 
     def __repr__(self) -> str:
-<<<<<<< HEAD
-        return f"{self.__class__.__module__}.{str(self)}"
-=======
-        return f"qss.ICCXGate(label={self.label}, ctrl_state={self.ctrl_state})"
->>>>>>> a89dc1f9
+        return f"qss.custom_gates.{str(self)}"
 
     def __str__(self) -> str:
         return f"iCCXGate(label={self.label}, ctrl_state={self.ctrl_state})"
@@ -309,11 +305,7 @@
         return np.asarray(mat, dtype=dtype)
 
     def __repr__(self) -> str:
-<<<<<<< HEAD
-        return f"{self.__class__.__module__}.{str(self)}"
-=======
-        return f"qss.ICCXdgGate(label={self.label}, ctrl_state={self.ctrl_state})"
->>>>>>> a89dc1f9
+        return f"qss.custom_gates.{str(self)}"
 
     def __str__(self) -> str:
         return f"iCCXdgGate(label={self.label}, ctrl_state={self.ctrl_state})"
