--- conflicted
+++ resolved
@@ -43,14 +43,7 @@
 
     gate = qss.AceCR("-+", sandwich_rx_rads=np.pi / 2, label="label")
     _check_gate_definition(gate)
-<<<<<<< HEAD
-    assert (
-        repr(gate)
-        == "qss.AceCR('-+', sandwich_rx_rads=1.5707963267948966, label='label')"
-    )
-=======
     assert repr(gate) == "qss.AceCR('-+', sandwich_rx_rads=1.5707963267948966, label='label')"
->>>>>>> a89dc1f9
     assert str(gate) == "AceCR-+|RXGate(pi/2)|"
     assert gate.qasm() == "acecr_mp_rx(pi/2)"
 
@@ -127,7 +120,6 @@
 
     with pytest.raises(ValueError, match="Component gates must be"):
         _ = qss.ParallelGates(qiskit.circuit.Measure())
-<<<<<<< HEAD
 
 
 def test_ix_gate() -> None:
@@ -166,21 +158,14 @@
     _check_gate_definition(gate)
     assert repr(gate) == "qss.custom_gates.iCCXdgGate(label=None, ctrl_state=3)"
     assert str(gate) == "iCCXdgGate(label=None, ctrl_state=3)"
-=======
->>>>>>> a89dc1f9
 
 
 def test_aqticcx() -> None:
     gate = qss.AQTiCCXGate()
     _check_gate_definition(gate)
 
-<<<<<<< HEAD
     assert repr(gate) == "qss.custom_gates.iCCXGate(label=None, ctrl_state=0)"
     assert str(gate) == "iCCXGate(label=None, ctrl_state=0)"
-=======
-    assert repr(gate) == "qss.ICCXGate(label=None, ctrl_state=0)"
-    assert str(gate) == "ICCXGate(label=None, ctrl_state=0)"
->>>>>>> a89dc1f9
 
     qc = qiskit.QuantumCircuit(3)
 
@@ -202,7 +187,6 @@
     np.allclose(qiskit.quantum_info.Operator(qc), correct_unitary)
 
 
-<<<<<<< HEAD
 def test_custom_resolver() -> None:
     custom_gates: List[qiskit.circuit.Gate] = [
         qss.AceCR("+-"),
@@ -250,36 +234,4 @@
 
     assert qss.custom_gates.custom_resolver(qiskit.circuit.library.CXGate()) is None
     assert qss.custom_gates.custom_resolver(qiskit.circuit.library.RXGate(2)) is None
-    assert qss.custom_gates.custom_resolver(qiskit.circuit.Gate("??", 1, [])) is None
-=======
-def test_iccxdg() -> None:
-    gate = qss.custom_gates.ICCXdgGate()
-    _check_gate_definition(gate)
-    assert repr(gate) == "qss.ICCXdgGate(label=None, ctrl_state=3)"
-    assert str(gate) == "ICCXdgGate(label=None, ctrl_state=3)"
-
-
-def test_custom_resolver() -> None:
-    gates = [
-        qss.AceCR("+-"),
-        qss.ZZSwapGate(1.23),
-        qss.AQTiCCXGate(),
-        qss.custom_gates.ICCXGate(),
-        qss.custom_gates.ICCXGate(ctrl_state="01"),
-        qss.custom_gates.ICCXGate(ctrl_state="10"),
-        qss.ParallelGates(
-            qiskit.circuit.library.RXGate(4.56),
-            qiskit.circuit.library.CXGate(),
-            qiskit.circuit.library.XGate(),
-            qss.AceCR("-+"),
-        ),
-    ]
-
-    for gate in gates:
-        resolved_gate = qss.custom_gates.custom_resolver(gate)
-        assert resolved_gate is not gate
-        assert resolved_gate == gate
-
-    assert qss.custom_gates.custom_resolver(qiskit.circuit.library.CXGate()) is None
-    assert qss.custom_gates.custom_resolver(qiskit.circuit.library.RXGate(2)) is None
->>>>>>> a89dc1f9
+    assert qss.custom_gates.custom_resolver(qiskit.circuit.Gate("??", 1, [])) is None