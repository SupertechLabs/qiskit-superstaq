--- conflicted
+++ resolved
@@ -192,8 +192,7 @@
         from qiskit_superstaq import compiler_output
 
         return compiler_output.read_json_qscout(json_dict, circuits_list)
-
-<<<<<<< HEAD
+      
     def cq_compile(
         self,
         circuits: Union[qiskit.QuantumCircuit, List[qiskit.QuantumCircuit]],
@@ -215,7 +214,7 @@
         from qiskit_superstaq import compiler_output
 
         return compiler_output.read_json_only_circuits(json_dict, circuits_list)
-=======
+      
     def neutral_atom_compile(
         self,
         circuits: Union[qiskit.QuantumCircuit, List[qiskit.QuantumCircuit]],
@@ -239,5 +238,4 @@
 
         if isinstance(circuits, qiskit.QuantumCircuit):
             return pulses[0]
-        return pulses
->>>>>>> 35571ff9
+        return pulses